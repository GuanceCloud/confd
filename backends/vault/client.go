--- conflicted
+++ resolved
@@ -54,7 +54,7 @@
 	switch authType {
 	case "app-role":
 		secret, err = c.Logical().Write("/auth/approle/login", map[string]interface{}{
-			"role_id": getParameter("role-id", params),
+			"role_id":   getParameter("role-id", params),
 			"secret_id": getParameter("secret-id", params),
 		})
 	case "app-id":
@@ -74,20 +74,17 @@
 		secret, err = c.Logical().Write(fmt.Sprintf("/auth/userpass/login/%s", username), map[string]interface{}{
 			"password": password,
 		})
-<<<<<<< HEAD
 	case "kubernetes":
-		jwt, errf := ioutil.ReadFile("/var/run/secrets/kubernetes.io/serviceaccount/token")
-		if errf != nil {
-			return errf
+		jwt, err := ioutil.ReadFile("/var/run/secrets/kubernetes.io/serviceaccount/token")
+		if err != nil {
+			return err
 		}
 		secret, err = c.Logical().Write("/auth/kubernetes/login", map[string]interface{}{
 			"jwt":  string(jwt[:]),
-			"role": getParameter("role", params),
-		})
-=======
+			"role": getParameter("role-id", params),
+		})
 	case "cert":
 		secret, err = c.Logical().Write("/auth/cert/login", map[string]interface{}{})
->>>>>>> 304efb5a
 	}
 
 	if err != nil {
@@ -97,6 +94,10 @@
 	// if the token has already been set
 	if c.Token() != "" {
 		return nil
+	}
+
+	if secret == nil || secret.Auth == nil {
+		return errors.New("Unable to authenticate")
 	}
 
 	log.Debug("client authenticated with auth backend: %s", authType)
@@ -226,9 +227,9 @@
 }
 
 // recursively walk the branches in the Vault, adding to branches map
-func walkTree(c *Client, key string, branches map[string]bool) (error) {
+func walkTree(c *Client, key string, branches map[string]bool) error {
 	log.Debug("listing %s from vault", key)
-	
+
 	// strip trailing slash as long as it's not the only character
 	if last := len(key) - 1; last > 0 && key[last] == '/' {
 		key = key[:last]
@@ -250,11 +251,11 @@
 	}
 
 	switch resp.Data["keys"].(type) {
-		case []interface{}:
-			// expected
-		default:
-			log.Warning("key list type of '%s' is not supported (%T)", key, resp.Data["keys"])
-			return nil
+	case []interface{}:
+		// expected
+	default:
+		log.Warning("key list type of '%s' is not supported (%T)", key, resp.Data["keys"])
+		return nil
 	}
 
 	keyList := resp.Data["keys"].([]interface{})
